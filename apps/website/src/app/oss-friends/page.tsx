import type { Metadata } from "next";

export const metadata: Metadata = {
  title: "OSS Friends",
  description:
    "We believe in a better and more sustainable future powered by Open Source software.",
};

type Friend = {
  name: string;
  href: string;
  description: string;
};

export default async function Page() {
  const ossFriends: Friend[] = await fetch(
    "https://formbricks.com/api/oss-friends",
    {
      next: {
        revalidate: 3600,
      },
<<<<<<< HEAD
=======
      cache: "force-cache",
>>>>>>> 15041405
    },
  )
    .then(async (res) => res.json())
    .then(({ data }) => data)
    .catch(() => []);

  return (
    <div className="container max-w-[1050px]">
      <h1 className="mt-24 font-medium text-center text-5xl mb-8">
        Our Open Source Friends
      </h1>

      <p className="text-[#878787] font-sm text-center">
        We believe in a better and more sustainable future powered by Open
        Source software.
        <br /> Below you can find a list of our friends who are just as
        passionate about open source and the future as we are.
      </p>

      <div className="grid md:grid-cols-3 gap-6 mt-12">
        {ossFriends.map((friend) => {
          return (
            <div
              key={friend.name}
              className="border border-border bg-[#121212] p-4"
            >
              <div className="flex justify-between items-center mb-2">
                <a href={friend.href} target="_blank" rel="noreferrer">
                  <h3 className="font-medium text-md">{friend.name}</h3>
                </a>
                <a href={friend.href} target="_blank" rel="noreferrer">
                  <span className="sr-only">Open link</span>
                  <svg
                    xmlns="http://www.w3.org/2000/svg"
                    width={24}
                    height={24}
                    className="fill-primary scale-75"
                  >
                    <path fill="none" d="M0 0h24v24H0V0z" />
                    <path d="M19 19H5V5h7V3H5a2 2 0 0 0-2 2v14a2 2 0 0 0 2 2h14c1.1 0 2-.9 2-2v-7h-2v7zM14 3v2h3.59l-9.83 9.83 1.41 1.41L19 6.41V10h2V3h-7z" />
                  </svg>
                </a>
              </div>
              <p className="text-sm text-[#878787]">{friend.description}</p>
            </div>
          );
        })}
      </div>
    </div>
  );
}<|MERGE_RESOLUTION|>--- conflicted
+++ resolved
@@ -19,10 +19,7 @@
       next: {
         revalidate: 3600,
       },
-<<<<<<< HEAD
-=======
       cache: "force-cache",
->>>>>>> 15041405
     },
   )
     .then(async (res) => res.json())
