--- conflicted
+++ resolved
@@ -98,7 +98,8 @@
     accessorKey: "description",
     header: "Description",
     cell: ({ row }) => {
-<<<<<<< HEAD
+      const t = useI18n();
+
       return (
         <TooltipProvider delayDuration={20}>
           <Tooltip>
@@ -112,66 +113,26 @@
                   <span className="line-clamp-1 text-ellipsis max-w-[100px] md:max-w-none">
                     {row.original.name}
                   </span>
-=======
-      const t = useI18n();
->>>>>>> 01967fbd
-
-      return (
-        <div className="flex items-center space-x-2">
-          <TooltipProvider delayDuration={20}>
-            <Tooltip>
-              <TooltipTrigger asChild>
-                <span
-                  className={cn(
-                    row.original?.category?.slug === "income" &&
-                      "text-[#00C969]",
+
+                  {row.original.status === "pending" && (
+                    <div className="flex space-x-1 items-center border rounded-md text-xs py-1 px-2 h-[22px] text-[#878787]">
+                      <span>Pending</span>
+                    </div>
                   )}
-                >
-                  <div className="flex space-x-2 items-center">
-                    <span className="line-clamp-1 text-ellipsis max-w-[100px] md:max-w-none">
-                      {row.original.name}
-                    </span>
-
-                    {row.original.status === "pending" && (
-                      <div className="flex space-x-1 items-center border rounded-md text-[10px] py-1 px-2 h-[22px] text-[#878787]">
-                        <span>Pending</span>
-                      </div>
-                    )}
-                  </div>
-                </span>
-              </TooltipTrigger>
-
-              {row.original?.description && (
-                <TooltipContent
-                  className="px-3 py-1.5 text-xs max-w-[380px]"
-                  side="left"
-                  sideOffset={10}
-                >
-                  {row.original.description}
-                </TooltipContent>
-              )}
-            </Tooltip>
-          </TooltipProvider>
-
-          {row.original.recurring && (
-            <TooltipProvider delayDuration={20}>
-              <Tooltip>
-                <TooltipTrigger>
-                  <Icons.Repeat className="text-[#878787]" />
-                </TooltipTrigger>
-                <TooltipContent
-                  className="px-3 py-1.5 text-xs"
-                  side="right"
-                  sideOffset={10}
-                >
-                  <span>
-                    {t(`transaction_frequency.${row.original.frequency}`)}
-                  </span>
-                </TooltipContent>
-              </Tooltip>
-            </TooltipProvider>
-          )}
-        </div>
+                </div>
+              </span>
+            </TooltipTrigger>
+            {row.original?.description && (
+              <TooltipContent
+                className="px-3 py-1.5 text-xs max-w-[380px]"
+                side="left"
+                sideOffset={10}
+              >
+                {row.original.description}
+              </TooltipContent>
+            )}
+          </Tooltip>
+        </TooltipProvider>
       );
     },
   },
@@ -243,6 +204,7 @@
   },
   {
     accessorKey: "status",
+    header: "Status",
     cell: ({ row }) => {
       const fullfilled =
         row.original?.status === "completed" ||
@@ -359,7 +321,7 @@
                 }}
               >
                 {table.options.meta?.deleteTransactions?.status ===
-                "executing" ? (
+                  "executing" ? (
                   <Loader2 className="h-4 w-4 animate-spin" />
                 ) : (
                   "Confirm"
